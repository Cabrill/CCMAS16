--- conflicted
+++ resolved
@@ -330,7 +330,7 @@
             for i in range(lead_length-1,max(0,lead_length-8), -1):
                 if not isinstance(lead_track[i], Rest):
                     other_notes.append(lead_track[i])
-<<<<<<< HEAD
+
                 num_notes = len(other_notes)
                 
             pattern_length = 8
@@ -338,28 +338,6 @@
                 if num_notes % potential_length == 0:
                     break
 
-            #Don't allow pattern length to exceed phrase word length
-            pattern_length = min(potential_length, phrase_len)
-
-            pattern_list = list()
-            #Take the length of the words in the end of the phrase
-            for p in range(phrase_len-1, phrase_len-pattern_length-1, -1):
-                word = lyric_words[p]
-                pattern_list.append(len(word))
-            print(pattern_list)
-            pattern_sum = sum(int(x) for x in pattern_list)
-            num_pattern_in_song = num_notes / len(pattern_list)
-            pattern_dur = lead_track_duration / num_pattern_in_song
-            dur_value = pattern_dur / pattern_sum
-
-            #Assign note length based on derived word lengths
-            for j in range(0, num_notes):
-                pat_idx = i % pattern_length
-                other_notes.dur = pattern_list[pat_idx] * dur_value
-                
-            track_list.append(other_notes)
-=======
-    
         #Attempt to detect patterns in the lyrics in combination with the
         #other notes, for the purpose of creating more tracks using the agent's 
         #preferred invention method
@@ -367,7 +345,7 @@
             pattern_tracks = self.music_helper.derive_tracks_from_lyrics(lyrics, other_notes, lead_track_duration, invention_method.method_list)
         for i in range(0, len(pattern_tracks)):
             track_list.append(pattern_tracks[i])
->>>>>>> 70639248
+
                 
         #Find out which track came out the longest in duration
         longest_duration = lead_track_duration
